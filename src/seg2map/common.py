--- conflicted
+++ resolved
@@ -33,16 +33,9 @@
 logger = logging.getLogger(__name__)
 
 
-<<<<<<< HEAD
-
-def generate_random_string(avoid_list=[]):
-    alphanumeric = string.ascii_letters + string.digits
-    random_string = ''.join(random.choice(alphanumeric) for i in range(6))
-=======
 def generate_random_string(avoid_list=[]):
     alphanumeric = string.ascii_letters + string.digits
     random_string = "".join(random.choice(alphanumeric) for i in range(6))
->>>>>>> 21dc21e8
     if random_string in avoid_list:
         return generate_random_string(avoid_list)
     return random_string
